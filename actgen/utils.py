--- conflicted
+++ resolved
@@ -95,14 +95,9 @@
             assert self.params['env_name'] in ['CartPole-v0', 'Pendulum-v0', 'LunarLander-v2']
             env = gym.make(self.params['env_name'])
             env = wrap.FixedDurationHack(env)
-<<<<<<< HEAD
         if self.params['remove_redundant_actions']:
             logging.info('removing redundant actions from the gym env')
             env = wrap.RemoveRedundantActions(env)
-        if isinstance(env.action_space, gym.spaces.Box):
-            env = wrap.DiscreteBox(env)
-=======
->>>>>>> 9cd47332
         if self.params['random_actions']:
             logging.info('making all duplicate actions random actions')
             env = wrap.RandomActions(env, self.params['duplicate'])
