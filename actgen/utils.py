--- conflicted
+++ resolved
@@ -160,16 +160,8 @@
 
 def every_n_times(n, count, callback, *args, final_count=None):
     if (count % n == 0) or (final_count is not None and (count == final_count)):
-<<<<<<< HEAD
         callback(*args)
 
-
-def determine_device(disable_gpu):
-    if disable_gpu or not torch.cuda.is_available():
-        return torch.device('cpu')
-    else:
-        torch.backends.cudnn.benchmark = True
-        return torch.device('cuda')
 
 def get_action_similarity_for_discrete_action_space(a, n_dup, n_total_actions, similarity_score):
     """
@@ -198,7 +190,4 @@
         similarity_scores[original_env_a * n_dup] = similarity_score
         for i in range(original_env_a*n_dup+1, (original_env_a+1)*n_dup):
             similarity_scores[i] = 1
-    return similarity_scores
-=======
-        callback(*args)
->>>>>>> b6ccbe0e
+    return similarity_scores